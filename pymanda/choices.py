--- conflicted
+++ resolved
@@ -782,23 +782,21 @@
         for tran in trans_list:
             if tran not in choice_probs.columns:
                 raise KeyError ('''{} is not a choice in choice_probs'''.format(tran))
-        
-<<<<<<< HEAD
-        if self.solver == 'semiparametric':
-            wtp_df = choice_probs[trans_list].copy()
-            wtp_df['combined'] = wtp_df.sum(axis=1)
-            
-            if (wtp_df==1).any().any():
-                warnings.warn('''A diversion probability for a bin equals 1 which will result in infinite WTP.''' , RuntimeWarning)
-            
-            with warnings.catch_warnings(record = True): # prevents redundant warning for np.log(0)
-                wtp_df = -1 * np.log(1- wtp_df) # -1 * ln(1-prob)
-            
-            wtp_df = wtp_df.sum().to_frame().transpose()
-            
-            wtp_df['wtp_change'] = (wtp_df['combined'] - wtp_df[trans_list].sum(axis = 1)) /  wtp_df[trans_list].sum(axis = 1)
-        
-        return wtp_df
+
+        wtp_df = choice_probs[trans_list].copy()
+        wtp_df['combined'] = wtp_df.sum(axis=1)
+        
+        if (wtp_df==1).any().any():
+            warnings.warn('''A diversion probability for a bin equals 1 which will result in infinite WTP.''' , RuntimeWarning)
+        
+        with warnings.catch_warnings(record = True): # prevents redundant warning for np.log(0)
+            wtp_df = -1 * np.log(1- wtp_df) # -1 * ln(1-prob)
+        
+        wtp_df = wtp_df.sum().to_frame().transpose()
+        
+        wtp_df['wtp_change'] = (wtp_df['combined'] - wtp_df[trans_list].sum(axis = 1)) /  wtp_df[trans_list].sum(axis = 1)
+    
+        return wtp_df        
     
     def upp(self, cd, upp_dict1, upp_dict2, div_shares):
         """
@@ -875,21 +873,4 @@
                             'upp_{}'.format(upp_dict2['name']): upp2,
                             'avg_upp': avg_upp}, index = [0])
         
-        return upp
-=======
-
-        wtp_df = choice_probs[trans_list].copy()
-        wtp_df['combined'] = wtp_df.sum(axis=1)
-        
-        if (wtp_df==1).any().any():
-            warnings.warn('''A diversion probability for a bin equals 1 which will result in infinite WTP.''' , RuntimeWarning)
-        
-        with warnings.catch_warnings(record = True): # prevents redundant warning for np.log(0)
-            wtp_df = -1 * np.log(1- wtp_df) # -1 * ln(1-prob)
-        
-        wtp_df = wtp_df.sum().to_frame().transpose()
-        
-        wtp_df['wtp_change'] = (wtp_df['combined'] - wtp_df[trans_list].sum(axis = 1)) /  wtp_df[trans_list].sum(axis = 1)
-    
-        return wtp_df
->>>>>>> 333dd86f
+        return upp