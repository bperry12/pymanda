# import pymanda
import pandas as pd
import numpy as np
import warnings


"""
ChoiceData
---------
A container for a DataFrame that maintains relevant columns for mergers and
acquisitions analyses

"""
class ChoiceData():
    
    """
     Two-dimensional, size-mutable, potentially heterogeneous tabular data.
    
     Data structure also contains labeled axes (rows and columns).
     Arithmetic operations align on both row and column labels. Can be
     thought of as a dict-like container for Series objects. The primary
     pandas data structure.
     
     Additionally, has parameters to identify variables of interest for 
     calculating competition metrics using customer level data
    
     Parameters
     ----------
     data : Non-Empty pandas.core.frame.DataFrame object
     choice_var : String of Column Name
         Column name that identifies the "choice" of each customer  
     corp_var : String of Column Name, default None
         Column Name that identifies a higher level classification of Choice    
     geog_var : String of Column Name, default None
         Column name that identifies a geography for Customer
     wght_var : String of Column Name, default None
         Column name that identifies weight for customer level
    
     Examples
     --------
     Constructing ChoiceData from a DataFrame.
     
     >>> choices = ['a' for x in range(100)]
     
     >>> data = pandas.DataFrame({'choice': choices})
     >>> cd = pymanda.ChoiceData(data, 'choice')
     """
    
    def __init__(
        self,
        data, 
        choice_var,
        corp_var= None,
        geog_var= None,
        wght_var= None):
        
        if corp_var is None:
            corp_var = choice_var
    
        self.params = {'choice_var' : choice_var,
                       'corp_var' : corp_var,
                       'geog_var' : geog_var,
                       'wght_var' : wght_var}
        
        self.data = data
        self.choice_var = choice_var
        self.corp_var = corp_var
        self.geog_var = geog_var
        self.wght_var = wght_var
        
        if type(data) !=  pd.core.frame.DataFrame:
            raise TypeError ('''Expected type pandas.core.frame.DataFrame Got {}'''.format(type(data)))
        
        if data.empty:
            raise ValueError ('''Dataframe is Empty''')
        
        defined_params = [x for x in [choice_var, corp_var, geog_var, wght_var] if x is not None]
        for param in defined_params:
            if param not in data.columns:
                raise KeyError ('''{} is not a column in Dataframe'''.format(param))
        
        for nonull in [choice_var, corp_var]:
            if len(data[data[self.choice_var] == ''].index) != 0:
                raise ValueError ('''{} has missing values'''.format(nonull))
     
    def corp_map(self):
        """
        Utility fuction to map corporation and choices in self.data

        Returns
        -------
        corp_map : pandas.core.frame.DataFrame
            2 column data frame with corporation name and choice names.

        """
        if self.corp_var == self.choice_var:
            raise RuntimeError('''corp_map should only be called when self.corp_var is defined and different than self.choice_var''')
        corp_map = self.data.groupby([self.corp_var, self.choice_var]).count()
        corp_map = corp_map.reset_index()
        corp_map = corp_map[[self.corp_var, self.choice_var]]
        
        return corp_map
    
    def estimate_psa(self, centers, threshold=[.75, .9]):
        """
        Return a dictionary idenftifying geographies in a choice's Primary 
        Service Area (PSA) at a given threshold.

        Dictionary keys are labeled as "{center}_{threshold}" and values are 
        a list of geographies falling within the threshold
        
        Default will use self.corp_var as choice and self.wght_var for count
        
        Parameters
        ----------
        centers: List of choices to find 
            
        threshold : float or list of floats, 
            Threshold or levels of thresholds to find the PSA for each choice 
            in centers. Default calculates 75% and 90% PSAs.

        Returns
        -------
        Dictionary
            Dictionary keys are labeled as "{center}_{threshold}" and 
            values are a list of geographies falling within the threshold
        
        Examples
        --------
        >>> choices = ['a' for x in range(100)]
        
        >>> zips = [1 for x in range(20)]
        >>> zips += [2 for x in range(20)]
        >>> zips += [3 for x in range(20)]
        >>> zips += [4 for x in range(20)]
        >>> zips += [5 for x in range(20)]
        
        >>> data = pd.DataFrame({'choice': choices, 'geography': zips})
        >>> cd = ChoiceData(data, 'choice', geog_var = 'geography')
        >>> cd.estimate_psa(['a'])
        {'a_0.75': [1, 2, 3, 4], 'a_0.9': [1, 2, 3, 4, 5]}
        
        """
        if self.geog_var is None:
            raise KeyError ("geog_var is not defined")
        
        if type(threshold) != list:
            threshold = [threshold]
        
        if type(centers) != list:
            centers = [centers]
        
        for center in centers:
            if not self.data[self.corp_var].isin([center]).any():
                raise ValueError ("{cen} is not in {corp}".format(cen=center, corp=self.corp_var))
        
        for alpha in threshold:
            if type(alpha) != float:
                raise TypeError ('''Expected threshold to be type float. Got {}'''.format(type(alpha)))
            if not 0 < alpha <= 1:
                raise ValueError ('''Threshold value of {} is not between 0 and 1''').format(alpha)
        
        df = self.data.copy(deep=True)
        if self.wght_var is None:
            df['count'] = 1
            weight = 'count'
        else:
            weight = self.wght_var
            
        df = df[[self.corp_var, self.geog_var, weight]]
     
        df = df.groupby([self.corp_var, self.geog_var]).sum().reset_index() #calculate counts by geography
        
        df['group_total'] = df[weight].groupby(df[self.corp_var]).transform('sum')  #get group totals
        df['share'] = df[weight] / df['group_total'] # calculate share
        df = df.groupby([self.corp_var, self.geog_var]).sum()
        df = df.sort_values([self.corp_var, weight], ascending=False)
        df_start = df.groupby(level=0).cumsum().reset_index() 
        
        output_dict = {}
        for alpha in threshold:
            df = df_start
            df['keep'] = np.where(df['share'].shift().fillna(1).replace(1, 0) < alpha, 1, 0)
            
            df = df[(df[self.corp_var].isin(centers)) & (df['keep']==1)]
            
            for center in centers:
                in_psa = list(df[self.geog_var][df[self.corp_var]==center])
                in_psa.sort()
                output_dict.update({"{cen}_{a}".format(cen=center, a=alpha) : in_psa})
                
        return output_dict
    
    def _export(self, file_path, output_type, output, sheet_name=None):
        """
        Utility function for exporting data.
        """
        accepted_types  = ["csv", "excel"]
        if output_type not in accepted_types:
            raise KeyError("{input} is not a supported format. Valid export options are {list}".format(input=output_type, list=accepted_types))
           
        if output_type == "csv":
            output.to_csv(file_path)
        
        elif output_type == "excel":
            with pd.ExcelWriter(file_path, mode="a", engine="openpyxl") as writer:
                try:
                    workbook = writer.book
                    workbook.remove(workbook[sheet_name])
                finally:    
                    output.to_excel(writer, sheet_name=sheet_name)
                 
    def export_psas(self, output_dict, export=True, output_type=None, file_path=None, sheet_name="psas"):
        """
        Format PSA dictionaries from ChoiceData.estimate_psa() to be in 1 
        dataframe for export

        Parameters
        ----------
        output_dict : dict
            Output from ChoiceData.estimate_psa().
        export : Boolean, optional
            Boolean to export the data. The default is True. 
        output_type : str, optional
            File format to export data in. The default is None.
        file_path : str, optional
            Destination to save output if export=True. The default is None.    
        sheet_name : TYPE, optional
            Optional naming parameter. Only supported for output_type="excel".
            The default is "psas".

        Returns
        -------
        output : pandas.core.frame.DataFrame
            Pandas dataframe of output. Only returned when export=False.

        """        
        
        if type(export) != bool:
            raise ValueError("Export parameter must be type bool")
        
        output = pd.DataFrame()
        for key in output_dict.keys():
            psa = pd.DataFrame(index=output_dict[key])
            psa[key] = 1
            output = output.merge(psa, how='outer', left_index=True, right_index=True)
        
        output = output.fillna(0)
        output.index.name = self.geog_var
        
        if export:
            self._export(file_path, output_type, output, sheet_name)

        else:
            return output
        
        
    def restriction_checks(self, restriction):
        """
        Checks for custom restrictions
        """
        
        if type(restriction) != pd.core.series.Series:
            raise TypeError ("Expected type pandas.core.series.Series. Got {}".format(type(restriction)))
        
        if restriction.dtype != np.dtype('bool'):
            raise TypeError ("Expected dtype('bool'). Got {}".format(restriction.dtype))
            
    def restrict_data(self, restriction):
        """
        Restrict the data is self.data using an inline series
        
        Parameters
        ----------
        restriction: pandas.core.series.Series with dtyoe=Boolean
            Boolean series identifying which rows to keep given a restriction
        
        Examples
        --------
        >>> choices = ['a' for x in range(10)]
        
        >>> zips = [1 for x in range(2)]
        >>> zips += [2 for x in range(2)]
        >>> zips += [3 for x in range(2)]
        >>> zips += [4 for x in range(2)]
        >>> zips += [5 for x in range(2)]
        
        >>> data = pd.DataFrame({'choice': choices, 'geography': zips})
        >>> cd = ChoiceData(data, 'choice')
        >>> cd.data
          choice  geography
        0      a          1
        1      a          1
        2      a          2
        3      a          2
        4      a          3
        5      a          3
        6      a          4
        7      a          4
        8      a          5
        9      a          5
        >>> cd.restrict_data(data['geography'] != 5)
        >>> cd.data
          choice  geography
        0      a          1
        1      a          1
        2      a          2
        3      a          2
        4      a          3
        5      a          3
        6      a          4
        7      a          4
        
        """

        self.restriction_checks(restriction)
        
        self.data = self.data[restriction]
        
    def calculate_shares(self, psa_dict=None, weight_var=None, restriction=None):
        """
        Create Share Table of values in self.wght_var by self.choice_var
        
        Parameters
        ----------
        psa_dict: dictionary
            dictionary of lists that contain values to be kept in self.geog_var
            If None, calculates shares for full data.
            
        weight_var : str, Optional
            Column Name in self.data to use as weight. Default is None, 
            weighting every observation equally
        
        restriction: pandas.core.series.Series with dtyoe=Boolean
            Optional restriction to be applied to data before calculating 
            shares

        Returns
        -------
        Dictionary
            keys are the same as psa_dict if given or "Base Shares"
            values are corresponding pandas dataframes of the shares
        
        Examples
        --------
    
        >>> choices = ['a' for x in range(30)]
        >>> choices += ['b' for x in range(20)]
        >>> choices += ['c' for x in range(20)]
        >>> choices += ['d' for x in range(5)]
        >>> choices += ['e' for x in range(25)]
        >>> df = pd.DataFrame({choice" : choices})
        >>> cd = ChoiceData(df, "choice")
        
        >>> cd.calculate_shares()
        {'Base Shares':   choice  share
         0      a   0.30
         1      b   0.20
         2      c   0.20
         3      d   0.05
         4      e   0.25}

        """

        if type(psa_dict) != dict and psa_dict is not None:
            raise TypeError ("Expected type dict. Got {}".format(type(psa_dict)))
            
        if restriction is not None:
            self.restriction_checks(restriction)
        
        if weight_var is None:
            weight_var= self.wght_var
        if weight_var not in self.data.columns and weight_var is not None:
            raise KeyError("{} is not a Column in ChoiceData".format(weight_var))
        
        if psa_dict is None:
            psa_dict= {'Base Shares': []}
            base_shares = True
        else:
            if self.geog_var is None:
                raise ValueError ("geog_var is not defined in ChoiceData")
            elif self.geog_var not in self.data.columns:
                raise KeyError("geog_var is not in ChoiceData")
            base_shares = False
            
        if self.corp_var == self.choice_var:
            group = [self.choice_var]
        else:
            group = [self.corp_var, self.choice_var]
        
        output_dict = {}
        for key in psa_dict.keys():
            df = self.data.copy(deep=True)
            
            redefine_weight=False
            if weight_var is None:
                df['count'] = 1
                weight_var = 'count'
                redefine_weight=True
                
            if restriction is not None:
                df = df[restriction]
                
            if not base_shares:
                for geo in psa_dict[key]:
                     if not df[self.geog_var].isin([geo]).any():
                         raise ValueError ("{g} is not in {col}".format(g=geo, col=self.geog_var)) 
                df = df[df[self.geog_var].isin(psa_dict[key])]

<<<<<<< HEAD
            df_shares = df[[self.choice_var, weight_var]]
            df_shares = (df.groupby(group).sum()).reset_index()
            df_shares[weight_var + '_shares'] = df_shares[weight_var] / df_shares[weight_var]
=======
            df = df[group + [weight_var]]
            df_shares = (df.groupby(group).sum() / df[weight_var].sum()).reset_index()
>>>>>>> b6976029
            
            df_shares = df_shares.rename(columns = {weight_var: 'share'})
            output_dict.update({key: df_shares})
            
            if redefine_weight:
                weight_var = None

        return output_dict
        
    def shares_checks(self, df, share_col, data="Data"):
        """
        Checks for columns that are supposed to contain shares

        Parameters
        ----------
        df : pandas.core.frame.DataFrame()
            Dataframe containing share_col
        share_col : str
            Name of column in data frame to chekc.
        data : str, optional
            Name of parameter being checked for Error Message.
            The default is "Data".

        """
        
        if share_col not in df.columns:
            raise KeyError("Column '{}' not in ChoiceData".format(share_col))
        if (df[share_col] < 0).any():
            raise ValueError ("Values of '{col}' in {d} contain negative values".format(col=share_col, d=data))
        if df[share_col].sum() != 1:
            raise ValueError ("Values of '{col}' in {d} do not sum to 1".format(col=share_col, d=data))
    
    def format_shares(self, output_dict, export=True, output_type="excel", file_path=None):
        """
        Formatting options for calculate_shares() output

        Parameters
        ----------
        output_dict : dictionary
            Output from ChoiceData.calculate_shares().
        export : Bool, optional
            Boolean to export data. The default is True.
        output_type : string, optional
            Export file format. The default is "excel".
        file_path : string, optional
            Destination to export files. The default is None.

        """
        if type(export) != bool:
            raise ValueError("Export parameter must be type bool")
            
        if output_type =="csv":
            raise KeyError("'csv' is not a supported file type for exporting shares")
        
        if not export:
            raise KeyError("export=False is not supported")
        else:
            for key in output_dict.keys():
                output = output_dict[key]
                self._export(file_path, output_type, output, sheet_name=key)

     
    def calculate_hhi(self, shares_dict, share_col="share", group_col=None):
        """
        Calculates HHIs from precalculated shares at the corporation level
        
        Parameters
        ----------
        shares_dict: dictionary of share tables
            
        share_col : Column name in dataframe, Optional
            column that holds float of shares. Default is 'share'
        
        group_col: Column name in dataframe, Optional
            column of names to calculate HHI on. Default is self.corp_var

        Returns
        -------
        Dictionary
            keys are the same as shares_dict
            values are hhis
        
        Examples
        --------
        >>> corps = ['x' for x in range(50)]
        >>> corps += ['y' for x in range(25)]
        >>> corps += ['z' for x in range(25)]
        
        >>> choices = ['a' for x in range(30)]
        >>> choices += ['b' for x in range(20)]
        >>> choices += ['c' for x in range(20)]
        >>> choices += ['d' for x in range(5)]
        >>> choices += ['e' for x in range(25)]
        >>> df = pd.DataFrame({"corporation": corps,
                          "choice" : choices})
        >>> cd = ChoiceData(df, "choice", corp_var="corporation")
        
        >>> shares = cd.calculate_shares()
        >>> cd.calculate_hhi(shares)
        {'Base Shares': 3750.0}

        """
        if type(shares_dict) != dict:
            raise TypeError ("Expected type dict. Got {}".format(type(shares_dict)))
        
        if group_col is None:
            group_col = self.corp_var
        elif group_col not in self.data.columns:
            raise KeyError ('''"{}" is not a column in ChoiceData'''.format(group_col))
        output_dict = {}
        for key in shares_dict.keys():
            df = shares_dict[key]
            
            if type(df) != pd.core.frame.DataFrame:
                raise TypeError ('''Expected type pandas.core.frame.DataFrame Got {}'''.format(type(df)))
            
            self.shares_checks(df, share_col, data=key)
            
            df = df.groupby(group_col).sum()
            hhi = (df[share_col] * df[share_col]).sum()*10000
            
            output_dict.update({key: hhi})
            
        return output_dict
    
    def hhi_change(self, trans_list, shares, trans_var=None, share_col="share"):
        """
        Calculates change in Herfindahl-Hirschman Index (HHI) from combining 
        a set of choices.

        Parameters
        ----------
        trans_list : list
            list of choices that will be combined for calculating combined hhi.
        shares : dict
            dictoinary of dataframes of shares to calculate HHIs on.
        trans_var : str, optional
            Column name containging objects in trans_list. The default (None) 
            uses self.corp_var.
        share_col : str, optional
            Column name containing values of share. The default is "share".

        Returns
        -------
        dictionary
            key(s) will match shares parameter
            values will be a list of [pre-merge HHI, post-merge HHI, HHI change].
        """
        
        if type(trans_list) != list:
            raise TypeError ('''trans_list expected list. got {}'''.format(type(trans_list)))
        if len(trans_list) < 2:
            raise ValueError ('''trans_list needs atleast 2 elements to compare HHI change''')
            
        if trans_var is None:
            trans_var = self.corp_var

        for elm in trans_list:
            if not self.data[trans_var].isin([elm]).any():
                raise ValueError ('''{element} is not an element in column {col}'''.format(element=elm, col=trans_var))
        
        output_dict = {}
        for key in shares.keys():
            df = shares[key]
            self.shares_checks(df, share_col, data=key)
            
            if trans_var not in df.columns:
                raise KeyError ('''{var} is not column name in {data}'''.format(var=trans_var, data=key))    
            
            pre_hhi = self.calculate_hhi({"x" : df}, share_col, group_col=trans_var)['x']
            
            post_df = df
            post_df[trans_var] = post_df[trans_var].where(~post_df[trans_var].isin(trans_list), 'combined')
            post_hhi = self.calculate_hhi({"x": post_df}, share_col, group_col=trans_var)['x']
            
            hhi_change = post_hhi - pre_hhi
            output_dict.update({key : [pre_hhi, post_hhi, hhi_change]})
            
        return output_dict
      
    def export_hhi(self, output_dict, export=True, output_type="excel", file_path=None, sheet_name="HHI Change"):
        """
        Formatting options for calculate_shares() output

        Parameters
        ----------
        output_dict : dictionary
            Output from ChoiceData.calculate_shares().
        export : Bool, optional
            Boolean to export data. The default is True.
        output_type : string, optional
            Export file format. The default is "excel".
        file_path : string, optional
            Destination to export files. The default is None.

        """
        if type(export) != bool:
            raise ValueError("Export parameter must be type bool")
            
        output = pd.DataFrame(output_dict)
        output.index = ['Pre-Merger HHI', 'Post-Merger HHI', 'HHI Change']
        output = output.transpose()
        output['% HHI Change'] = output['HHI Change'] / output['Pre-Merger HHI']
        output = output.transpose()
        
        if export:
            self._export(file_path, output_type, output, sheet_name=sheet_name)
        else:
            return output
        
class DiscreteChoice():
    """
    
    DiscreteChoice
    ---------
    A solver for estimating discrete choice models and post-estimation 
    analysis.     

    Parameters
    ----------
    solver: str of solver to use
    copy_x: Bool, Optional
        whether to create copies of data in calculations. Default is True.
    coef_order: list, Optional
        coefficient order used for solver 'semiparametric'
    verbose: Boolean, Optional
        Verbosity in solvers. Default is False
    min_bin: int or float, Optional
        Minimum bin size used for solver 'semiparametric'
    
    Examples
    --------
    
    DiscreteChoice(solver='semiparametric', coef_order = ['x1', 'x2', 'x3'])

    """
    def __init__(
        self,
        solver='semiperametric', 
        copy_x=True,
        coef_order= None,
        verbose= False,
        min_bin= 25):
        
        self.params = {'solver' : solver,
                       'copy_x' : True,
                       'coef_order' : coef_order,
                       'verbose': verbose,
                       'min_bin': min_bin}
        
        self.solver = solver
        self.copy_x = copy_x
        self.coef_order = coef_order
        self.verbose = verbose
        self.min_bin = min_bin
        
        current_solvers = ['semiparametric']
        if solver not in current_solvers:
            raise ValueError ('''{a} is not supported solver. Solvers currently supported are {b}'''.format(a=solver, b=current_solvers))
        
        if type(copy_x) is not bool:
            raise ValueError ('''{} is not bool type.'''.format(copy_x))
        
        if type(coef_order) != list:
            raise ValueError ('''coef_order expected to be list. got {}'''.format(type(coef_order)))
        if len(coef_order) ==0:
            raise ValueError ('''coef_order must be a non-empty list''')
        
        if type(verbose) is not bool:
            raise ValueError ('''{} is not bool type.'''.format(verbose))
        
        if type(min_bin) != float and type(min_bin) != int:
            raise ValueError('''min_bin must be a numeric value greater than 0''')
        if min_bin <= 0:
            raise ValueError('''min_bin must be greater than 0''') 
    
    def check_is_fitted(self):
        """
        Check that an Instance has been fitted

        """
        
        try:
            self.coef_
        except AttributeError:
            raise RuntimeError('''Instance of DiscreteChoice is not fitted''')
    
    def fit(self, cd, use_corp=False):
        """
        Fit Estimator using ChoiceData and specified solver

        Parameters
        ----------
        cd : pymanda.ChoiceData
            Contains data to be fitted using DiscreteChoice
        use_corp: Boolean
            Whether to fit using corp_var as choice. Default is False.

        """
        
        # if type(cd) !=  pymanda.ChoiceData:
        #     raise TypeError ('''Expected type pymanda.choices.ChoiceData Got {}'''.format(type(cd)))
            
        for coef in self.coef_order:
            if coef not in cd.data.columns:
                raise KeyError ('''{} is not a column in ChoiceData'''.format(coef))
                
        if use_corp:
            choice= cd.corp_var
        else:
            choice= cd.choice_var

        # currently only supports 'semiparametric' solver. Added solvers should use elif statement
        if self.solver=='semiparametric':
            
            X = cd.data[self.coef_order + [choice]].copy()
            
            if cd.wght_var is not None:
                X['wght'] = cd.data[cd.wght_var]
            else:
                X['wght'] = 1
                
            ## group observations
            X['grouped'] = False
            X['group'] = ""
            for i in range(4, len(self.coef_order)+4):
                bin_by_cols = X.columns[0:-i].to_list()
                if self.verbose:
                    print(bin_by_cols)
                
                screen = X[~X['grouped']].groupby(bin_by_cols).agg({'wght':['sum']})
                    
                screen = (screen >= self.min_bin)
                screen.columns = screen.columns.droplevel(0)
                
                X = pd.merge(X, screen, how='left', left_on=bin_by_cols,right_index=True)
                X['sum'] = X['sum'].fillna(True)
                # update grouped and group
                X['group'] = np.where((~X['grouped']) & (X['sum']),
                                      X[bin_by_cols].astype(str).agg('\b'.join,axis=1), X['group'])
                X['grouped'] = X['grouped'] | X['sum']
                X = X.drop('sum', axis=1) 
                
            # group ungroupables
            X.loc[X['group']=="",'group'] = "ungrouped"
            
            # converts from observations to group descriptions
            X = X[[choice] + ['group', 'wght']].pivot_table(index='group', columns=choice, aggfunc='sum', fill_value=0)
            
            #convert from counts to shares
            X['rowsum'] = X.sum(axis=1)
            for x in X.columns:
                X[x] = X[x] / X['rowsum']
            X = X.drop('rowsum', axis=1)
            X.columns = [col[1] for col in X.columns]
            X= X.reset_index()
            
            self.coef_ = X
    
    def predict(self, cd):
        """
        Use Estimated model to predict individual choice

        Parameters
        ----------
        cd : pymanda.ChoiceData
            ChoiceData to be predicted on.

        Returns
        -------
        choice_probs : pandas.core.frame.DataFrame
            Dataframe of predictions for each choice.
            When solver ='semiparametric', each row contains probabilities of 
            going to any of the choices.

        """
        # if type(cd) !=  pymanda.ChoiceData:
        #     raise TypeError ('''Expected type pymanda.choices.ChoiceData Got {}'''.format(type(cd)))

        self.check_is_fitted()
        
        if self.solver == 'semiparametric':
            
            #group based on groups
            X = cd.data[self.coef_order].copy()
            X['group'] = ""
            for n in range(len(self.coef_order)):
                X['g'] = X[self.coef_order[:len(self.coef_order) - n]].astype(str).agg('\b'.join,axis=1)
                X['group'] = np.where((X['g'].isin(self.coef_['group'])) & (X['group'] == ""),
                                      X['g'],
                                      X['group'])
            
            X.loc[X['group']=="",'group'] = "ungrouped"
            X = X['group']
            
            choice_probs = pd.merge(X, self.coef_, how='left', on='group')
            choice_probs = choice_probs.drop(columns=['group'])            
            
        
        return choice_probs

    def diversion(self, cd, choice_probs, div_choices, div_choices_var=None):
        '''
        Calculate diversions given a DataFrame of observations with diversion
        probabilities

        Parameters
        ----------
        cd: pymanda.ChoiceData
            ChoiceData to calculate diversions on.

        choice_probs : pandas.core.frame.DataFrame
            DataFrame of observations with diversion probabilities.
            
        div_choices : list
            list of choices to calculate diversions for.

        Returns
        -------
        div_shares : pandas.core.frame.DataFrame
            Columns are name of choice being diverted, 
            rows are shares of diversion.

        '''
        # if type(cd) !=  pymanda.ChoiceData:
        #     raise TypeError ('''Expected type pymanda.choices.ChoiceData Got {}'''.format(type(cd)))
        
        if type(div_choices) != list and div_choices is not None:
            raise TypeError('''choices is expected to be list. Got {}'''.format(type(div_choices)))
        if len(div_choices) == 0:
            raise ValueError ('''choices must have atleast a length of 1''')
            
        if type(choice_probs) != pd.core.frame.DataFrame:
            raise TypeError ('''Expected Type pandas.core.frame.DataFrame. Got {}'''.format(type(choice_probs)))
        
        if div_choices_var is None:
            choice = cd.choice_var
            if cd.corp_var != cd.choice_var:
                corp_map = cd.corp_map()
        elif div_choices_var not in cd.data.columns:
            raise KeyError("""div_choices_var not in cd.data""")
        else:
            choice = div_choices_var
                    
        if len(choice_probs) != len(cd.data):
            raise ValueError('''length of choice_probs and cd.data should be the same''')
            
        choice_probs['choice'] = cd.data[choice]
        
        all_choices = list(choice_probs['choice'].unique())
            
        for c in all_choices:
            if c not in choice_probs.columns:
                raise KeyError ('''{} is not a column in choice_probs'''.format(c))
        
        if cd.wght_var is not None:
            choice_probs['wght'] = cd.data[cd.wght_var]
        else:
            choice_probs['wght'] = 1
        
        div_shares = pd.DataFrame(index=all_choices)
        for diversion in div_choices:
            if div_choices_var is None and cd.corp_var != cd.choice_var:
                div_list = list(corp_map[corp_map[cd.corp_var].isin([diversion])][cd.choice_var])
            else:
                div_list = [diversion]
                
            df = choice_probs[choice_probs['choice'].isin(div_list)].copy()
            
            all_choice_temp = all_choices.copy()
            all_choice_temp = [x for x in all_choice_temp if x not in div_list]
            
            df = df[all_choice_temp + ['wght']]
            df['rowsum'] = df[all_choice_temp].sum(axis=1)
            for x in all_choice_temp:
                df[x] = df[x] / df['rowsum'] * df['wght']
            df = df.drop(columns=['rowsum', 'wght'])
            df = df.sum()
            df = df / df.sum()

            df.name = diversion
            div_shares = div_shares.merge(df, how='left', left_index=True, right_index=True)    
        
        return div_shares
    
    def wtp_change(self, cd, choice_probs, trans_list):
        """
        Calculate the change in Willingness to Pay (WTP) for a combined entity
        given a DataFrame of predictions

        Parameters
        ----------
        cd: pymanda.ChoiceData
            ChoiceData corresponding to choice_probs.
        choice_probs : pandas.core.frame.DataFrame
            DataFrame of observations with diversion probabilities 
            corresponding to cd.
        trans_list: list
            List of choices to calculate WTP change on.

        Returns
        -------
        wtp_df : pandas.core.frame.DataFrame
            1 row dataframe with columns showing individual WTP of elements 
            in trans_list and wtp of a combined entity

        """
        
        if type(trans_list) != list:
            raise TypeError ('''trans_list expected type list. got {}'''.format(type(trans_list)))
        
        if len(trans_list) < 2:
            raise ValueError ('''trans_list needs atleast 2 choices''')
        
        for tran in trans_list:
            if tran not in choice_probs.columns:
                raise KeyError ('''{} is not a choice in choice_probs'''.format(tran))

        wtp_df = choice_probs[trans_list].copy()
        
        wtp_df['combined'] = wtp_df.sum(axis=1)
        

        if (wtp_df==1).any().any():
            warnings.warn('''A diversion probability for a bin equals 1 which will result in infinite WTP.''' , RuntimeWarning)
        
        with warnings.catch_warnings(record = True): # prevents redundant warning for np.log(0)
            wtp_df = -1 * np.log(1- wtp_df) # -1 * ln(1-prob)
        
        if cd.wght_var is not None:
            cols = wtp_df.columns
            wtp_df['wght'] = cd.data[cd.wght_var]
            for c in cols:
                wtp_df[c] = wtp_df[c] * wtp_df['wght']
            wtp_df = wtp_df.drop(columns=['wght'])
            
        wtp_df = wtp_df.sum().to_frame().transpose()
        
        wtp_df['wtp_change'] = (wtp_df['combined'] - wtp_df[trans_list].sum(axis = 1)) /  wtp_df[trans_list].sum(axis = 1)
    
        return wtp_df        
    
    def upp(self, cd, upp_dict1, upp_dict2, div_shares):
        """
        Calculate Upward Pricing Pressure (UPP)  using estimated diversions for
        2 choices

        Parameters
        ----------
        cd : pymanda.ChoiceData
            ChoiceData corresponding to div_shares.
        upp_dict1 : dict
            Dictionary containing data for necessary UPP calculations.
                'name': name of choice. Always looks at cd.corp_var
                'price': Average corp price
                'margin': Corp margins
        upp_dict2 : dict
            Dictionary containing data for necessary UPP calculations.
                'name': name of choice. Always looks at cd.corp_var
                'price': Average corp price
                'margin': Corp margins
        div_shares : pandas.core.frame.DataFrame
            Diversion shares for choices in upp_dict.

        Returns
        -------
        upp : pandas.core.frame.DataFrame
            Dataframe showing the UPP for each choice and average upp.

        """
        # if type(cd) !=  pymanda.ChoiceData:
        #     raise TypeError ('''Expected type pymanda.choices.ChoiceData Got {}'''.format(type(cd)))
        
        expected_keys = ['name', 'price', 'margin']
        msg = '''upp_dict is expected to have only the following keys: {}'''.format(expected_keys)
        for d in [upp_dict1, upp_dict2]:
            if type(d) != dict:
                raise TypeError('''upp_dict is expected to be type dict. Got {}'''.format(type(d)))
            
            if len(d.keys()) != len(expected_keys):
                raise ValueError(msg)
            for key in d.keys():
                if key not in expected_keys:
                    raise KeyError(msg)
            
                if d['name'] not in list(cd.data[cd.corp_var]):
                    raise KeyError('''{name} is not a choice in ChoiceData column {col}'''.format(name=d['name'], col=cd.data[cd.corp_var]))
                              
                if type(d['price']) not in [int, float]:
                    raise TypeError(''' 'price' is expected to be numeric. Got {}'''.format(type(d['price'])))
                
                if type(d['margin']) not in [int, float]:
                    raise TypeError(''' 'margin' is expected to be numeric. Got {}'''.format(type(d['margin'])))
        
        if type(div_shares) != pd.core.frame.DataFrame:
            raise TypeError('''div_shares expected to be type pandas.core.frame.DataFrame. Got {}'''.format(type(div_shares)))
        
        if cd.corp_var != cd.choice_var:
            corp_map = cd.corp_map()
            index_keep1 = list(corp_map[corp_map[cd.corp_var] == upp_dict1['name']]['choice'])
            index_keep2 = list(corp_map[corp_map[cd.corp_var] == upp_dict2['name']]['choice'])
        else:
            index_keep1 = [upp_dict1['name']]
            index_keep2 = [upp_dict2['name']]

        div1_to_2 = div_shares[upp_dict1['name']][div_shares.index.isin(index_keep2)].sum()
        div2_to_1 = div_shares[upp_dict2['name']][div_shares.index.isin(index_keep1)].sum()
        
        upp1 = div1_to_2 * upp_dict2['margin'] * upp_dict2['price'] / upp_dict1['price']
        upp2 = div2_to_1 * upp_dict1['margin'] * upp_dict1['price'] / upp_dict2['price']        
        
        if cd.wght_var is not None:
            obs1 = cd.data[cd.wght_var][cd.data[cd.corp_var] == upp_dict1['name']].sum()
            obs2 = cd.data[cd.wght_var][cd.data[cd.corp_var] == upp_dict2['name']].sum()
        else:
            obs1 = cd.data[cd.corp_var][cd.data[cd.corp_var] == upp_dict1['name']].count()
            obs2 = cd.data[cd.corp_var][cd.data[cd.corp_var] == upp_dict2['name']].count()
            
        avg_upp = (upp1 * obs1  + upp2 * obs2) / (obs1 + obs2)
        
        upp = pd.DataFrame({'upp_{}'.format(upp_dict1['name']): upp1,
                            'upp_{}'.format(upp_dict2['name']): upp2,
                            'avg_upp': avg_upp}, index = [0])
        
        return upp<|MERGE_RESOLUTION|>--- conflicted
+++ resolved
@@ -407,14 +407,8 @@
                          raise ValueError ("{g} is not in {col}".format(g=geo, col=self.geog_var)) 
                 df = df[df[self.geog_var].isin(psa_dict[key])]
 
-<<<<<<< HEAD
-            df_shares = df[[self.choice_var, weight_var]]
-            df_shares = (df.groupby(group).sum()).reset_index()
-            df_shares[weight_var + '_shares'] = df_shares[weight_var] / df_shares[weight_var]
-=======
             df = df[group + [weight_var]]
             df_shares = (df.groupby(group).sum() / df[weight_var].sum()).reset_index()
->>>>>>> b6976029
             
             df_shares = df_shares.rename(columns = {weight_var: 'share'})
             output_dict.update({key: df_shares})
