import pytest
from pymanda import ChoiceData, DiscreteChoice
import pandas as pd
import numpy as np

@pytest.fixture
def psa_data():
    '''create data for psa analysis'''
    #create corporations series
    corps = ['x' for x in range(50)]
    corps += ['y' for x in range(25)]
    corps += ['z' for x in range(25)]
    
    #create choice series
    #corp x
    choices = ['a' for x in range(30)]
    choices += ['b' for x in range(20)]
    #corp y
    choices += ['c' for x in range(20)]
    choices += ['d' for x in range(5)]
    #corp z
    choices += ['e' for x in range(25)]
    
    # create zips
    #corp x
    zips = [1 for x in range(20)] #in 75 psa
    zips += [2 for x in range(10)] #in 75 psa
    zips += [3 for x in range(8)] #in 75 psa
    zips += [4 for x in range(7)] #in 90 psa
    zips += [5 for x in range(3)] # in 90 psa
    zips += [6 for x in range(2)] # out of psa
    #corp y
    zips += [7 for x in range(10)] #in 75 psa
    zips += [8 for x in range(9)] #in 75 psa
    zips += [3 for x in range(4)] #in 90 psa
    zips += [5 for x in range(2)] #out of psa
    #corp z
    zips += [7 for x in range(10)] #in 75 psa
    zips += [10 for x in range(9)] #in 75 psa
    zips += [3 for x in range(4)] #in 90 psa
    zips += [9 for x in range(1)] #out of psa
    zips += ["" for x in range(1)] #out of psa
    
    psa_data = pd.DataFrame({'corporation': corps,
                             'choice' : choices,
                             "geography": zips})
    
    return psa_data

@pytest.fixture()
def onechoice_data():
    choices = ['a' for x in range(100)]
    
    zips = [1 for x in range(20)]
    zips += [2 for x in range(20)]
    zips += [3 for x in range(20)]
    zips += [4 for x in range(20)]
    zips += [5 for x in range(20)]
    
    wght = [1.5 for x in range(20)]
    wght += [1 for x in range(20)]
    wght += [.75 for x in range(20)]
    wght += [.5 for x in range(20)]
    wght += [.25 for x in range(20)]
    
    onechoice_data = pd.DataFrame({'choice': choices,
                                   'geography': zips,
                                   'weight' : wght})
    return onechoice_data
    
## Tests for ChoiceData Initialization
def test_BadInput():
    '''Test for error catching bad input'''
    with pytest.raises(TypeError):
        ChoiceData(["bad", "input"]) 

def test_AllMissing():
    '''test for empty dataframe'''
    df_empty = pd.DataFrame({'corporation': [],
                             'choice' : [],
                             "geography": []})
    with pytest.raises(ValueError):
        ChoiceData(df_empty, 'choice', corp_var='corporation', geog_var='geography')

def test_ChoiceMissing(psa_data):
    '''test for an observation missing choice'''
    df_miss = pd.DataFrame({'corporation': [""],
                             'choice' : [""],
                             "geography": [""]})
    df_miss = pd.concat([df_miss, psa_data])
    with pytest.raises(ValueError):
        ChoiceData(df_miss, 'choice', corp_var='corporation', geog_var='geography')

def test_BadCorp(psa_data):
    '''test for corporation parameter not in data'''
    with pytest.raises(KeyError):
        ChoiceData(psa_data, 'choice', corp_var='corporations', geog_var='geography')

def test_BadGeo(psa_data):
    '''test for geog_var parameter not in data'''
    with pytest.raises(KeyError):
        ChoiceData(psa_data, 'choice', corp_var='corporation', geog_var='zips') 
        
def test_UndefinedCorp(psa_data):
    '''test for empty corporation parameter returning as choice_var'''
    data = ChoiceData(psa_data, 'choice', geog_var='geography')
    assert data.corp_var== "choice"
    

## Tests for estimate_psas()
@pytest.fixture
def cd_psa(psa_data):
    cd_psa = ChoiceData(psa_data, "choice", corp_var='corporation', geog_var='geography')
    return cd_psa

def test_define_geogvar(psa_data):
    '''Test for error raising if geography variable is not defined'''
    bad_cd = ChoiceData(psa_data, "choice", corp_var='corporation')
    with pytest.raises(KeyError):
        bad_cd.estimate_psa(["x"])

def test_BadThreshold(cd_psa):
    '''Test for error raising if thresholds are not between 0 and 1'''
    with pytest.raises(TypeError):
        cd_psa.estimate_psa(['x'], threshold=[.75, .9, 75])

def test_BadCenters(cd_psa):
    '''Test for if psa centers are not in corp_var'''
    with pytest.raises(ValueError):
        cd_psa.estimate_psa(['a'])

def test_3Corp(cd_psa):
    '''Estimate the 3 Corporations in the psa data with default parameters'''
    psa_dict = cd_psa.estimate_psa(['x', 'y', 'z'])
    
    answer_dict = {'x_0.75': [1,2,3],
                   'x_0.9': [1,2,3,4],
                   'y_0.75': [7,8],
                   'y_0.9': [3,7,8],
                   'z_0.75': [7,10],
                   'z_0.9' : [3,7,10]}
    
    assert answer_dict==psa_dict

def test_1corp(cd_psa):
    '''Estimate the 1 Corporation in the psa data with default parameters'''
    psa_dict = cd_psa.estimate_psa(['x'])
    
    answer_dict = {'x_0.75': [1,2,3],
                   'x_0.9': [1,2,3,4]}
    
    assert answer_dict==psa_dict
    
def test_1corp_weight(onechoice_data):
    ''' Estimate PSAs for 1 corporation with weight var and custom threshold'''
    cd_onechoice = ChoiceData(onechoice_data, 'choice', geog_var='geography', wght_var='weight')
    
    psa_dict = cd_onechoice.estimate_psa(['a'], threshold=.6)
    
    answer_dict = {'a_0.6': [1,2]}
    
    assert psa_dict==answer_dict
    
def test_MultipleThresholds(onechoice_data):
    ''' Estimate PSAs for multiple custom thresholds'''
    cd_onechoice = ChoiceData(onechoice_data, 'choice', geog_var='geography', wght_var='weight')
    
    psa_dict = cd_onechoice.estimate_psa(['a'], threshold=[.6, .7])
    
    answer_dict = {'a_0.6': [1,2],
                   'a_0.7': [1,2,3]}
    
    assert psa_dict == answer_dict

##Tests for restrict_data
def test_RestrictData(psa_data, cd_psa):
    '''Check if restrict data restricts data properly'''
    cd_psa.restrict_data(psa_data['corporation']=='x')
    
    restricted_data = psa_data[psa_data['corporation']=='x']
    cd_restricted = ChoiceData(restricted_data, "choice", corp_var='corporation', geog_var='geography')
    assert cd_restricted.data.equals(restricted_data)
    
def test_BadSeries(cd_psa, psa_data):
    '''Restrict_data should only accept boolean series'''
    flag_series = np.where(psa_data['corporation']=='x', 1, 0)
    with pytest.raises(TypeError):
        cd_psa.restrict_data(flag_series)

# Tests for calculate shares
def dictionary_comparison(dict1, dict2):
    if len(dict1.keys()) == 0 or len(dict2.keys()) == 0:
        raise ValueError("Comparisons have 0 Keys")
    
    matches = []
    if dict1.keys == dict2.keys:
        for key in dict1.keys:
            matches.append(dict1[key].equals(dict2[key])) 
    
    return all(matches)

def test_BaseShares(cd_psa):
    test_shares = cd_psa.calculate_shares()
    actual_shares = {'Base Shares': pd.DataFrame({'corporation':['x', 'x', 'y', 'y', 'z'],
                                                   'choice': ['a', 'b', 'c', 'd', 'e'],
                                                   'share': [.3, .2, .2, .05, .25]})}
    
    assert dictionary_comparison(test_shares, actual_shares)
    
def test_PsaShares(cd_psa):
    psa_test = {'x_0.75': [1,2,3]}
    test_shares = cd_psa.calculate_shares(psa_test)
    
    actual_shares = {'x_0.75': pd.DataFrame({'corporation': ['x', 'x', 'y', 'y', 'z'],
                                            'choice': ['a', 'b', 'c', 'd', 'e'],
                                            'share': [x / 46 for x in [30, 8, 1,3, 4]]})}
    
    assert dictionary_comparison(test_shares, actual_shares)

#test for calculating HHI shares
@pytest.fixture
def base_shares():
    base_shares = pd.DataFrame({'corporation':['x', 'x', 'y', 'y', 'z'],
                                'choice': ['a', 'b', 'c', 'd', 'e'],
                                'share': [.3, .2, .2, .05, .25]})
    return base_shares

@pytest.fixture
def base_hhi():
    base_hhi = [3750.0] 
    return base_hhi
    
@pytest.fixture
def psa_shares():
    psa_shares = pd.DataFrame({'corporation': ['x', 'x', 'y', 'y', 'z'],
                                'choice': ['a', 'b', 'c', 'd', 'e'],
                                'share': [x / 46 for x in [30, 8, 1,3, 4]]})
    return psa_shares

@pytest.fixture
def psa_hhi():
    psa_hhi = 479347578744499 / 68719476736 # approximately 6975.43
    return psa_hhi

def test_HHIs(cd_psa, base_shares, psa_shares, base_hhi, psa_hhi):
    share_tables = {'Base Shares': base_shares,
                    'x_0.75': psa_shares}
    
    test_hhis = cd_psa.calculate_hhi(share_tables)
    
    actual_hhis = {'Base Shares': base_hhi,
                  'x_0.75': psa_hhi} 
    
    assert test_hhis == actual_hhis
    
def test_HHI_sharecol(cd_psa, base_shares, psa_shares, base_hhi):
    df_alt = base_shares
    df_alt['other shares'] = df_alt['share']
    df_alt = df_alt.drop(columns="share")
    
    share_tables = {'Base Shares': df_alt}
    
    test_hhis = cd_psa.calculate_hhi(share_tables, share_col="other shares")
    
    actual_hhis = {'Base Shares': base_hhi}
    
    assert test_hhis == actual_hhis
    
def test_HHI_BadSharecol(cd_psa, base_shares, psa_shares):
    df_alt = psa_shares
    df_alt['other shares'] = df_alt['share']
    df_alt = df_alt.drop(columns="share")
    
    share_tables = {'Base Shares': base_shares,
                'x_0.75': df_alt}
    
    with pytest.raises(KeyError):
        cd_psa.calculate_hhi(share_tables)

def test_HHI_BadInput(cd_psa):
    with pytest.raises(TypeError):
        cd_psa.calculate_hhi(cd_psa.data)

# test for calculating changes in HHI
def test_HHIChange(cd_psa, base_shares, psa_shares, base_hhi, psa_hhi):
    share_dict = {'Base Shares': base_shares,
                  'x_0.75': psa_shares}
    test_change = cd_psa.hhi_change(['y', 'z'], share_dict)
    
    actual_change = {'Base Shares': [base_hhi, 5000, 1250],
                     'x_0.75' : [psa_hhi, 7835839010804385 / 1099511627776, 166277750892401 / 1099511627776]} # approximately 7126.66 post and 151.23 change
    
    assert test_change == actual_change

def test_HHIChange_TransCol(cd_psa, base_shares):
    share_dict = {"Base Shares": base_shares}
    
    test_change = cd_psa.hhi_change(['d', 'e'], share_dict, trans_var="choice")
    
    actual_change = {'Base Shares': [2350, 2600, 250]}
    
    assert test_change==actual_change
    
def test_HHIChange_MultipleTrans(cd_psa, base_shares):
    share_dict = {"Base Shares": base_shares}
    
    test_change = cd_psa.hhi_change(['c', 'd', 'e'], share_dict, trans_var="choice")
    
    actual_change = {'Base Shares': [2350, 3800, 1450]}
    
    assert test_change==actual_change

def test_HHIChange_BadList(cd_psa, base_shares):
    share_dict = {"Base Shares": base_shares}
    
    with pytest.raises(ValueError):
        cd_psa.hhi_change(['c', 'd', 'e'], share_dict)

def test_HHIChange_NotList(cd_psa, base_shares):
    share_dict = {"Base Shares": base_shares}

    with pytest.raises(TypeError):
        cd_psa.hhi_change('x', share_dict)
    
def test_HHIChange_BadTransCol(cd_psa, base_shares):
    share_dict = {"Base Shares": base_shares}

    with pytest.raises(KeyError):
        cd_psa.hhi_change(['c', 'd'], share_dict, trans_var='systen')

# Tests for DiscreteChoice
@pytest.fixture
def semi_cd():
    choice = ['a' for x in range(560)]
    choice += ['b' for z in range(220)]   
    choice += ['c' for x in range(220)]
    
    #choice a
    x1 = [0 for x in range(220)]
    x1 += [1 for x in range(340)]
    
    x2 = [0 for x in range(200)]
    x2 += [1 for x in range(20)]
    x2 += [0 for x in range(120)]
    x2 += [1 for x in range(220)]
    

    x3 = [2 for x in range(200)]
    x3 += [0 for x in range(120)]
    x3 += [2 for x in range(20)]
    x3 += [0 for x in range(100)]
    x3 += [1 for x in range(100)]
    x3 += [2 for x in range(20)]
    
    #choice b
    x1 += [0 for x in range(140)]
    x1 += [1 for x in range(80)]

    
    x2 += [0 for x in range(60)]
    x2 += [1 for x in range(80)]
    x2 += [0 for x in range(40)]
    x2 += [1 for x in range(40)]
    
    x3 += [0 for x in range(20)]
    x3 += [2 for x in range(40)]
    x3 += [1 for x in range(40)]
    x3 += [2 for x in range(40)]
    x3 += [0 for x in range(40)]
    x3 += [1 for x in range(40)]
    
    # choice c
    x1 += [0 for x in range(140)]
    x1 += [1 for x in range(80)]

    x2 += [0 for x in range(120)]
    x2 += [1 for x in range(100)]

    x3 += [1 for x in range(20)]
    x3 += [2 for x in range(100)]
    x3 += [1 for x in range(20)]
    x3 += [0 for x in range(40)]
    x3 += [1 for x in range(40)]
    
    semi_df = pd.DataFrame({'choice': choice,
                            'x1': x1,
                            'x3': x3,
                            'x2': x2})
    semi_cd = ChoiceData(semi_df, 'choice')

    return semi_cd

@pytest.fixture
def semi_cd_corp(semi_cd):
    df= semi_cd.data.copy()
    df['corp'] = df['choice']
    choices = ['u' for x in range(300)] + ['v' for x in range(260)]
    choices += ['w' for x in range(110)] + ['x' for x in range(110)]
    choices += ['y' for x in range(110)] + ['z' for x in range(110)]
    
    df['choice'] = choices
    
    semi_cd_corp = ChoiceData(df, 'choice', corp_var='corp')
    
    return semi_cd_corp

@pytest.fixture
def semi_dc():
    semi_dc = DiscreteChoice(solver='semiparametric', coef_order = ['x1', 'x2', 'x3'])
    return semi_dc

@pytest.fixture
def semi_div(semi_cd):
    semi_div = pd.DataFrame({'group': ['0\b0','0\b0\b2','0\b1\b1', '0\b1\b2', '1', '1\b0\b0', '1\b1\b0', '1\b1\b1', 'ungrouped'],
                'a': [0, .5882, 0, 0, 1, .7143, .7143, .5556, 1],
                'b': [.5, .1176, .6667, 1, 0, .2857, 0, .2222, 0],
                'c': [.5, .2941, .3333, 0, 0, 0, .2857, .2222, 0]})

    return semi_div
    
def test_DC_semiparam_fit(semi_dc, semi_cd, semi_div):
    semi_dc.fit(semi_cd)
    test = semi_dc.coef_.round(decimals=4)
    
    assert test.equals(semi_div)

def test_DC_semiparam_fit_minbin(semi_cd):
    dc = DiscreteChoice(solver='semiparametric', coef_order = ['x1', 'x2', 'x3'], min_bin=50)
    dc.fit(semi_cd)
    
    test = dc.coef_.round(decimals=4)
    
    actual = pd.DataFrame({'group': ['0\b0\b2','0\b1','0\b1\b1', '1\b0\b0', '1\b1\b0', '1\b1\b1', 'ungrouped'],
                'a': [.5882, .3333, 0, .7143, .7143, .5556, .5],
                'b': [.1176, .6667, .6667, .2857, 0, .2222, .25],
                'c': [.2941, 0, .3333, 0, .2857, .2222, .25]}) 
    
    assert test.equals(actual)
    
    
def test_DC_semiparam_predict(semi_dc, semi_cd, semi_div):
    
    semi_dc.fit(semi_cd)
    test = semi_dc.predict(semi_cd)

    actual = semi_cd.data.copy()
    actual['group'] = actual[['x1', 'x2', 'x3']].astype(str).agg('\b'.join,axis=1)
    actual = actual.drop(columns=['x1', 'x2','x3', 'choice'])
    actual['group'] = actual['group'].str.replace('0\b1\b0', 'ungrouped')
    actual['group'] = actual['group'].str.replace('0\b0\b0', '0\b0')
    actual['group'] = actual['group'].str.replace('0\b0\b1', '0\b0')
    actual['group'] = actual['group'].str.replace('1\b0\b2', '1')
    actual['group'] = actual['group'].str.replace('1\b1\b2', '1')

    actual = actual.merge(semi_div, how='left', on='group')
    actual = actual.drop(columns=['group'])
    
    assert test.round(decimals=4).equals(actual)
    
    
def test_DC_semiparm_diversion(semi_dc, semi_cd):
    
    semi_dc.fit(semi_cd)
    
    choice_probs = semi_dc.predict(semi_cd)  
    test = semi_dc.diversion(semi_cd, choice_probs, div_choices=['a', 'b', 'c'])
    
    actual = pd.DataFrame({'a': [np.NaN, .4143, .5857],
                           'b': [.5291, np.NaN, .4709],
                           'c': [.6905, .3095, np.NaN]},
                          index = ['a', 'b', 'c'])
    
    assert test.round(decimals=4).equals(actual)

def test_DC_semiparm_diversion_2choice(semi_dc, semi_cd):
    
    semi_dc.fit(semi_cd)
    
    choice_probs = semi_dc.predict(semi_cd)  
    test = semi_dc.diversion(semi_cd, choice_probs, div_choices=['a', 'b'])
    
    actual = pd.DataFrame({'a': [np.NaN, .4143, .5857],
                           'b': [.5291, np.NaN, .4709]},
                          index = ['a', 'b', 'c'])
    
    assert test.round(decimals=4).equals(actual)

def test_DC_semiparam_fit_corp(semi_dc, semi_cd_corp):
    
    semi_dc.fit(semi_cd_corp)
    choice_probs = semi_dc.predict(semi_cd_corp)
    
    test = semi_dc.diversion(semi_cd_corp, choice_probs, div_choices=['a', 'b', 'c'])
    
    actual = pd.DataFrame({'a': [np.NaN, np.NaN, .1143, .3, .2571, .3286],
                           'b': [.3259, .2032, np.NaN, np.NaN, .1778, .2931],
                           'c': [.3788, .3117, .2576, .0519, np.NaN, np.NaN]},
                          index = ['u', 'v', 'w', 'x', 'y', 'z'])
    
    assert test.round(decimals=4).equals(actual)
    
def test_DC_semiparam_fit_div_shares_col(semi_dc, semi_cd_corp):
    
    semi_dc.fit(semi_cd_corp)
    choice_probs = semi_dc.predict(semi_cd_corp)
    
    test = semi_dc.diversion(semi_cd_corp, choice_probs, div_choices=['u'], div_choices_var = semi_cd_corp.choice_var)
    
    actual = pd.DataFrame({'u': [np.NaN, .0952, .2041, .1905, .4592, .051]},
                          index = ['u', 'v', 'w', 'x', 'y', 'z'])
    
    assert test.round(decimals=4).equals(actual)  
    
# tests for wtp_change()
def test_wtpchange(semi_cd):
    semi_dc = DiscreteChoice(solver='semiparametric', coef_order = ['x1', 'x2', 'x3'], min_bin=180)

    semi_dc.fit(semi_cd)
    y_hat = semi_dc.predict(semi_cd)  
    
    test = semi_dc.wtp_change(y_hat, ['a', 'b'])
    
    actual = pd.DataFrame({'a': [912.6297],
                          'b': [287.4548],
                          'combined': [1574.0460],
                          'wtp_change': [.3116]})
    
    assert test.round(decimals=4).equals(actual)
    
def test_wtpchange_warning(semi_cd, semi_dc):
    semi_dc.fit(semi_cd)
    y_hat = semi_dc.predict(semi_cd)  
    
    with pytest.warns(RuntimeWarning) as record:
        semi_dc.wtp_change(y_hat, ['a', 'b'])
    
    assert len(record) == 1
    
def test_wtpchange_warning_results(semi_cd, semi_dc):
    semi_dc.fit(semi_cd)
    y_hat = semi_dc.predict(semi_cd)  
    
    with pytest.warns(RuntimeWarning):
        test = semi_dc.wtp_change(y_hat, ['a', 'b'])
    
    actual = pd.DataFrame({'a': [np.inf],
                          'b': [np.inf],
                          'combined': [np.inf],
                          'wtp_change': [np.NaN]})
    assert test.equals(actual)
<<<<<<< HEAD
    
#tests for DiscreteChoice.upp
def test_upp(semi_cd, semi_dc):
    semi_dc.fit(semi_cd)
    choice_probs = semi_dc.predict(semi_cd)
    
    div_shares = semi_dc.diversion(semi_cd, choice_probs, div_choices=['a', 'b'])
    
    upp_dict1 = {'name': 'a',
            'price' : 100,
            'margin': .25}
    
    upp_dict2 = {'name': 'b',
        'price' : 50,
        'margin': .5}
    
    test = semi_dc.upp(semi_cd, upp_dict1, upp_dict2, div_shares)
    
    actual = pd.DataFrame({'upp_a': .1036,
                          'upp_b': .2646,
                          'avg_upp': .1841},
                          index = [0])
    assert test.round(decimals=4).equals(actual)

def test_upp_corp(semi_cd_corp, semi_dc):
    semi_dc.fit(semi_cd_corp)
    choice_probs = semi_dc.predict(semi_cd_corp)
    
    div_shares = semi_dc.diversion(semi_cd_corp, choice_probs, div_choices=['a', 'b'])
    
    upp_dict1 = {'name': 'a',
            'price' : 100,
            'margin': .25}
    
    upp_dict2 = {'name': 'b',
        'price' : 50,
        'margin': .5}
    
    test = semi_dc.upp(semi_cd_corp, upp_dict1, upp_dict2, div_shares)
    
    actual = pd.DataFrame({'upp_a': .1036,
                          'upp_b': .2646,
                          'avg_upp': .1841},
                          index = [0])
    assert test.round(decimals=4).equals(actual)
=======
        
>>>>>>> 333dd86f
<|MERGE_RESOLUTION|>--- conflicted
+++ resolved
@@ -548,7 +548,6 @@
                           'combined': [np.inf],
                           'wtp_change': [np.NaN]})
     assert test.equals(actual)
-<<<<<<< HEAD
     
 #tests for DiscreteChoice.upp
 def test_upp(semi_cd, semi_dc):
@@ -593,7 +592,4 @@
                           'upp_b': .2646,
                           'avg_upp': .1841},
                           index = [0])
-    assert test.round(decimals=4).equals(actual)
-=======
-        
->>>>>>> 333dd86f
+    assert test.round(decimals=4).equals(actual)